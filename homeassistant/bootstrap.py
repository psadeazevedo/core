"""Provide methods to bootstrap a Home Assistant instance."""
import asyncio
import contextlib
import logging
import logging.handlers
import os
import sys
from time import monotonic
from typing import Any, Dict, Optional, Set

from async_timeout import timeout
import voluptuous as vol

from homeassistant import config as conf_util, config_entries, core, loader
from homeassistant.components import http
from homeassistant.const import (
    EVENT_HOMEASSISTANT_STOP,
    REQUIRED_NEXT_PYTHON_DATE,
    REQUIRED_NEXT_PYTHON_VER,
)
from homeassistant.exceptions import HomeAssistantError
from homeassistant.helpers.typing import ConfigType
from homeassistant.setup import DATA_SETUP, DATA_SETUP_STARTED, async_setup_component
from homeassistant.util.logging import async_activate_log_queue_handler
from homeassistant.util.package import async_get_user_site, is_virtual_env
from homeassistant.util.yaml import clear_secret_cache

_LOGGER = logging.getLogger(__name__)

ERROR_LOG_FILENAME = "home-assistant.log"

# How long to wait until things that run on bootstrap have to finish.
TIMEOUT_EVENT_BOOTSTRAP = 15

# hass.data key for logging information.
DATA_LOGGING = "logging"

<<<<<<< HEAD
LOG_SLOW_STARTUP_INTERVAL = 30
=======
LOG_SLOW_STARTUP_INTERVAL = 60
>>>>>>> 7f2eb041

DEBUGGER_INTEGRATIONS = {"ptvsd"}
CORE_INTEGRATIONS = ("homeassistant", "persistent_notification")
LOGGING_INTEGRATIONS = {"logger", "system_log", "sentry"}
STAGE_1_INTEGRATIONS = {
    # To record data
    "recorder",
    # To make sure we forward data to other instances
    "mqtt_eventstream",
    # To provide account link implementations
    "cloud",
    # Ensure supervisor is available
    "hassio",
    # Get the frontend up and running as soon
    # as possible so problem integrations can
    # be removed
    "frontend",
    "config",
}


async def async_setup_hass(
    *,
    config_dir: str,
    verbose: bool,
    log_rotate_days: int,
    log_file: str,
    log_no_color: bool,
    skip_pip: bool,
    safe_mode: bool,
) -> Optional[core.HomeAssistant]:
    """Set up Home Assistant."""
    hass = core.HomeAssistant()
    hass.config.config_dir = config_dir

    async_enable_logging(hass, verbose, log_rotate_days, log_file, log_no_color)

    hass.config.skip_pip = skip_pip
    if skip_pip:
        _LOGGER.warning(
            "Skipping pip installation of required modules. This may cause issues"
        )

    if not await conf_util.async_ensure_config_exists(hass):
        _LOGGER.error("Error getting configuration path")
        return None

    _LOGGER.info("Config directory: %s", config_dir)

    config_dict = None
    basic_setup_success = False

    if not safe_mode:
        await hass.async_add_executor_job(conf_util.process_ha_config_upgrade, hass)

        try:
            config_dict = await conf_util.async_hass_config_yaml(hass)
        except HomeAssistantError as err:
            _LOGGER.error(
                "Failed to parse configuration.yaml: %s. Activating safe mode", err,
            )
        else:
            if not is_virtual_env():
                await async_mount_local_lib_path(config_dir)

            basic_setup_success = (
                await async_from_config_dict(config_dict, hass) is not None
            )
        finally:
            clear_secret_cache()

    if config_dict is None:
        safe_mode = True

    elif not basic_setup_success:
        _LOGGER.warning("Unable to set up core integrations. Activating safe mode")
        safe_mode = True

    elif (
        "frontend" in hass.data.get(DATA_SETUP, {})
        and "frontend" not in hass.config.components
    ):
        _LOGGER.warning("Detected that frontend did not load. Activating safe mode")
        # Ask integrations to shut down. It's messy but we can't
        # do a clean stop without knowing what is broken
        hass.async_track_tasks()
        hass.bus.async_fire(EVENT_HOMEASSISTANT_STOP, {})
        with contextlib.suppress(asyncio.TimeoutError):
            async with timeout(10):
                await hass.async_block_till_done()

        safe_mode = True
        hass = core.HomeAssistant()
        hass.config.config_dir = config_dir

    if safe_mode:
        _LOGGER.info("Starting in safe mode")
        hass.config.safe_mode = True

        http_conf = (await http.async_get_last_config(hass)) or {}

        await async_from_config_dict(
            {"safe_mode": {}, "http": http_conf}, hass,
        )

    return hass


async def async_from_config_dict(
    config: ConfigType, hass: core.HomeAssistant
) -> Optional[core.HomeAssistant]:
    """Try to configure Home Assistant from a configuration dictionary.

    Dynamically loads required components and its dependencies.
    This method is a coroutine.
    """
    start = monotonic()

    hass.config_entries = config_entries.ConfigEntries(hass, config)
    await hass.config_entries.async_initialize()

    # Set up core.
    _LOGGER.debug("Setting up %s", CORE_INTEGRATIONS)

    if not all(
        await asyncio.gather(
            *(
                async_setup_component(hass, domain, config)
                for domain in CORE_INTEGRATIONS
            )
        )
    ):
        _LOGGER.error("Home Assistant core failed to initialize. ")
        return None

    _LOGGER.debug("Home Assistant core initialized")

    core_config = config.get(core.DOMAIN, {})

    try:
        await conf_util.async_process_ha_core_config(hass, core_config)
    except vol.Invalid as config_err:
        conf_util.async_log_exception(config_err, "homeassistant", core_config, hass)
        return None
    except HomeAssistantError:
        _LOGGER.error(
            "Home Assistant core failed to initialize. "
            "Further initialization aborted"
        )
        return None

    await _async_set_up_integrations(hass, config)

    stop = monotonic()
    _LOGGER.info("Home Assistant initialized in %.2fs", stop - start)

    if REQUIRED_NEXT_PYTHON_DATE and sys.version_info[:3] < REQUIRED_NEXT_PYTHON_VER:
        msg = (
            "Support for the running Python version "
            f"{'.'.join(str(x) for x in sys.version_info[:3])} is deprecated and will "
            f"be removed in the first release after {REQUIRED_NEXT_PYTHON_DATE}. "
            "Please upgrade Python to "
            f"{'.'.join(str(x) for x in REQUIRED_NEXT_PYTHON_VER)} or "
            "higher."
        )
        _LOGGER.warning(msg)
        hass.components.persistent_notification.async_create(
            msg, "Python version", "python_version"
        )

    return hass


@core.callback
def async_enable_logging(
    hass: core.HomeAssistant,
    verbose: bool = False,
    log_rotate_days: Optional[int] = None,
    log_file: Optional[str] = None,
    log_no_color: bool = False,
) -> None:
    """Set up the logging.

    This method must be run in the event loop.
    """
    fmt = "%(asctime)s %(levelname)s (%(threadName)s) [%(name)s] %(message)s"
    datefmt = "%Y-%m-%d %H:%M:%S"

    if not log_no_color:
        try:
            # pylint: disable=import-outside-toplevel
            from colorlog import ColoredFormatter

            # basicConfig must be called after importing colorlog in order to
            # ensure that the handlers it sets up wraps the correct streams.
            logging.basicConfig(level=logging.INFO)

            colorfmt = f"%(log_color)s{fmt}%(reset)s"
            logging.getLogger().handlers[0].setFormatter(
                ColoredFormatter(
                    colorfmt,
                    datefmt=datefmt,
                    reset=True,
                    log_colors={
                        "DEBUG": "cyan",
                        "INFO": "green",
                        "WARNING": "yellow",
                        "ERROR": "red",
                        "CRITICAL": "red",
                    },
                )
            )
        except ImportError:
            pass

    # If the above initialization failed for any reason, setup the default
    # formatting.  If the above succeeds, this will result in a no-op.
    logging.basicConfig(format=fmt, datefmt=datefmt, level=logging.INFO)

    # Suppress overly verbose logs from libraries that aren't helpful
    logging.getLogger("requests").setLevel(logging.WARNING)
    logging.getLogger("urllib3").setLevel(logging.WARNING)
    logging.getLogger("aiohttp.access").setLevel(logging.WARNING)

    sys.excepthook = lambda *args: logging.getLogger(None).exception(
        "Uncaught exception", exc_info=args  # type: ignore
    )

    # Log errors to a file if we have write access to file or config dir
    if log_file is None:
        err_log_path = hass.config.path(ERROR_LOG_FILENAME)
    else:
        err_log_path = os.path.abspath(log_file)

    err_path_exists = os.path.isfile(err_log_path)
    err_dir = os.path.dirname(err_log_path)

    # Check if we can write to the error log if it exists or that
    # we can create files in the containing directory if not.
    if (err_path_exists and os.access(err_log_path, os.W_OK)) or (
        not err_path_exists and os.access(err_dir, os.W_OK)
    ):

        if log_rotate_days:
            err_handler: logging.FileHandler = logging.handlers.TimedRotatingFileHandler(
                err_log_path, when="midnight", backupCount=log_rotate_days
            )
        else:
            err_handler = logging.FileHandler(err_log_path, mode="w", delay=True)

        err_handler.setLevel(logging.INFO if verbose else logging.WARNING)
        err_handler.setFormatter(logging.Formatter(fmt, datefmt=datefmt))

        logger = logging.getLogger("")
        logger.addHandler(err_handler)
        logger.setLevel(logging.INFO)

        # Save the log file location for access by other components.
        hass.data[DATA_LOGGING] = err_log_path
    else:
        _LOGGER.error("Unable to set up error log %s (access denied)", err_log_path)

    async_activate_log_queue_handler(hass)


async def async_mount_local_lib_path(config_dir: str) -> str:
    """Add local library to Python Path.

    This function is a coroutine.
    """
    deps_dir = os.path.join(config_dir, "deps")
    lib_dir = await async_get_user_site(deps_dir)
    if lib_dir not in sys.path:
        sys.path.insert(0, lib_dir)
    return deps_dir


@core.callback
def _get_domains(hass: core.HomeAssistant, config: Dict[str, Any]) -> Set[str]:
    """Get domains of components to set up."""
    # Filter out the repeating and common config section [homeassistant]
    domains = {key.split(" ")[0] for key in config.keys() if key != core.DOMAIN}

    # Add config entry domains
    if not hass.config.safe_mode:
        domains.update(hass.config_entries.async_domains())

    # Make sure the Hass.io component is loaded
    if "HASSIO" in os.environ:
        domains.add("hassio")

    return domains


async def _async_set_up_integrations(
    hass: core.HomeAssistant, config: Dict[str, Any]
) -> None:
    """Set up all the integrations."""

    hass.data[DATA_SETUP_STARTED] = {}

    async def async_setup_multi_components(domains: Set[str]) -> None:
        """Set up multiple domains. Log on failure."""

        async def _async_log_pending_setups() -> None:
            """Periodic log of setups that are pending for longer than LOG_SLOW_STARTUP_INTERVAL."""
            while True:
                await asyncio.sleep(LOG_SLOW_STARTUP_INTERVAL)
                remaining = [
<<<<<<< HEAD
                    domain for domain in domains if domain not in hass.config.components
                ]
                _LOGGER.info(
                    "Waiting on integrations to complete setup: %s",
                    ", ".join(remaining),
                )
=======
                    domain
                    for domain in domains
                    if domain not in hass.config.components
                    and domain in hass.data[DATA_SETUP_STARTED]
                ]
                if remaining:
                    _LOGGER.info(
                        "Waiting on integrations to complete setup: %s",
                        ", ".join(remaining),
                    )
>>>>>>> 7f2eb041

        futures = {
            domain: hass.async_create_task(async_setup_component(hass, domain, config))
            for domain in domains
        }
        log_task = hass.loop.create_task(_async_log_pending_setups())
        await asyncio.wait(futures.values())
        log_task.cancel()
        errors = [domain for domain in domains if futures[domain].exception()]
        for domain in errors:
            exception = futures[domain].exception()
            _LOGGER.error(
                "Error setting up integration %s - received exception",
                domain,
                exc_info=(type(exception), exception, exception.__traceback__),
            )
        log_task.cancel()

    domains = _get_domains(hass, config)

    # Start up debuggers. Start these first in case they want to wait.
    debuggers = domains & DEBUGGER_INTEGRATIONS
    if debuggers:
        _LOGGER.debug("Starting up debuggers %s", debuggers)
        await async_setup_multi_components(debuggers)
        domains -= DEBUGGER_INTEGRATIONS

    # Resolve all dependencies of all components so we can find the logging
    # and integrations that need faster initialization.
    resolved_domains_task = asyncio.gather(
        *(loader.async_component_dependencies(hass, domain) for domain in domains),
        return_exceptions=True,
    )

    # Finish resolving domains
    for dep_domains in await resolved_domains_task:
        # Result is either a set or an exception. We ignore exceptions
        # It will be properly handled during setup of the domain.
        if isinstance(dep_domains, set):
            domains.update(dep_domains)

    # setup components
    logging_domains = domains & LOGGING_INTEGRATIONS
    stage_1_domains = domains & STAGE_1_INTEGRATIONS
    stage_2_domains = domains - logging_domains - stage_1_domains

    if logging_domains:
        _LOGGER.info("Setting up %s", logging_domains)

        await async_setup_multi_components(logging_domains)

    # Kick off loading the registries. They don't need to be awaited.
    asyncio.gather(
        hass.helpers.device_registry.async_get_registry(),
        hass.helpers.entity_registry.async_get_registry(),
        hass.helpers.area_registry.async_get_registry(),
    )

    if stage_1_domains:
        _LOGGER.info("Setting up %s", stage_1_domains)

        await async_setup_multi_components(stage_1_domains)

    # Load all integrations
    after_dependencies: Dict[str, Set[str]] = {}

    for int_or_exc in await asyncio.gather(
        *(loader.async_get_integration(hass, domain) for domain in stage_2_domains),
        return_exceptions=True,
    ):
        # Exceptions are handled in async_setup_component.
        if isinstance(int_or_exc, loader.Integration) and int_or_exc.after_dependencies:
            after_dependencies[int_or_exc.domain] = set(int_or_exc.after_dependencies)

    last_load = None
    while stage_2_domains:
        domains_to_load = set()

        for domain in stage_2_domains:
            after_deps = after_dependencies.get(domain)
            # Load if integration has no after_dependencies or they are
            # all loaded
            if not after_deps or not after_deps - hass.config.components:
                domains_to_load.add(domain)

        if not domains_to_load or domains_to_load == last_load:
            break

        _LOGGER.debug("Setting up %s", domains_to_load)

        await async_setup_multi_components(domains_to_load)

        last_load = domains_to_load
        stage_2_domains -= domains_to_load

    # These are stage 2 domains that never have their after_dependencies
    # satisfied.
    if stage_2_domains:
        _LOGGER.debug("Final set up: %s", stage_2_domains)

        await async_setup_multi_components(stage_2_domains)

    # Wrap up startup
    _LOGGER.debug("Waiting for startup to wrap up")
    try:
        async with timeout(TIMEOUT_EVENT_BOOTSTRAP):
            await hass.async_block_till_done()
    except asyncio.TimeoutError:
        _LOGGER.warning(
            "Something is blocking Home Assistant from wrapping up the "
            "bootstrap phase. We're going to continue anyway."
        )<|MERGE_RESOLUTION|>--- conflicted
+++ resolved
@@ -35,11 +35,7 @@
 # hass.data key for logging information.
 DATA_LOGGING = "logging"
 
-<<<<<<< HEAD
-LOG_SLOW_STARTUP_INTERVAL = 30
-=======
 LOG_SLOW_STARTUP_INTERVAL = 60
->>>>>>> 7f2eb041
 
 DEBUGGER_INTEGRATIONS = {"ptvsd"}
 CORE_INTEGRATIONS = ("homeassistant", "persistent_notification")
@@ -349,14 +345,6 @@
             while True:
                 await asyncio.sleep(LOG_SLOW_STARTUP_INTERVAL)
                 remaining = [
-<<<<<<< HEAD
-                    domain for domain in domains if domain not in hass.config.components
-                ]
-                _LOGGER.info(
-                    "Waiting on integrations to complete setup: %s",
-                    ", ".join(remaining),
-                )
-=======
                     domain
                     for domain in domains
                     if domain not in hass.config.components
@@ -367,7 +355,6 @@
                         "Waiting on integrations to complete setup: %s",
                         ", ".join(remaining),
                     )
->>>>>>> 7f2eb041
 
         futures = {
             domain: hass.async_create_task(async_setup_component(hass, domain, config))
