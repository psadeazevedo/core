"""Support to serve the Home Assistant API as WSGI application."""
from ipaddress import ip_network
import logging
import os
import ssl
from traceback import extract_stack
from typing import Dict, Optional, cast

from aiohttp import web
from aiohttp.web_exceptions import HTTPMovedPermanently
import voluptuous as vol

from homeassistant.const import (
    EVENT_COMPONENT_LOADED,
    EVENT_HOMEASSISTANT_START,
    EVENT_HOMEASSISTANT_STOP,
    SERVER_PORT,
)
from homeassistant.core import Event, HomeAssistant
from homeassistant.helpers import storage
import homeassistant.helpers.config_validation as cv
from homeassistant.loader import bind_hass
from homeassistant.setup import ATTR_COMPONENT
import homeassistant.util as hass_util
from homeassistant.util import ssl as ssl_util

from .auth import setup_auth
from .ban import setup_bans
from .const import KEY_AUTHENTICATED, KEY_HASS, KEY_HASS_USER, KEY_REAL_IP  # noqa: F401
from .cors import setup_cors
from .real_ip import setup_real_ip
from .static import CACHE_HEADERS, CachingStaticResource
from .view import HomeAssistantView  # noqa: F401

# mypy: allow-untyped-defs, no-check-untyped-defs

DOMAIN = "http"

CONF_SERVER_HOST = "server_host"
CONF_SERVER_PORT = "server_port"
CONF_BASE_URL = "base_url"
CONF_SSL_CERTIFICATE = "ssl_certificate"
CONF_SSL_PEER_CERTIFICATE = "ssl_peer_certificate"
CONF_SSL_KEY = "ssl_key"
CONF_CORS_ORIGINS = "cors_allowed_origins"
CONF_USE_X_FORWARDED_FOR = "use_x_forwarded_for"
CONF_TRUSTED_PROXIES = "trusted_proxies"
CONF_LOGIN_ATTEMPTS_THRESHOLD = "login_attempts_threshold"
CONF_IP_BAN_ENABLED = "ip_ban_enabled"
CONF_SSL_PROFILE = "ssl_profile"

SSL_MODERN = "modern"
SSL_INTERMEDIATE = "intermediate"

_LOGGER = logging.getLogger(__name__)

DEFAULT_SERVER_HOST = "0.0.0.0"
DEFAULT_DEVELOPMENT = "0"
# To be able to load custom cards.
DEFAULT_CORS = "https://cast.home-assistant.io"
NO_LOGIN_ATTEMPT_THRESHOLD = -1

MAX_CLIENT_SIZE: int = 1024 ** 2 * 16

STORAGE_KEY = DOMAIN
STORAGE_VERSION = 1


HTTP_SCHEMA = vol.All(
    cv.deprecated(CONF_BASE_URL),
    vol.Schema(
        {
            vol.Optional(CONF_SERVER_HOST, default=DEFAULT_SERVER_HOST): cv.string,
            vol.Optional(CONF_SERVER_PORT, default=SERVER_PORT): cv.port,
            vol.Optional(CONF_BASE_URL): cv.string,
            vol.Optional(CONF_SSL_CERTIFICATE): cv.isfile,
            vol.Optional(CONF_SSL_PEER_CERTIFICATE): cv.isfile,
            vol.Optional(CONF_SSL_KEY): cv.isfile,
            vol.Optional(CONF_CORS_ORIGINS, default=[DEFAULT_CORS]): vol.All(
                cv.ensure_list, [cv.string]
            ),
            vol.Inclusive(CONF_USE_X_FORWARDED_FOR, "proxy"): cv.boolean,
            vol.Inclusive(CONF_TRUSTED_PROXIES, "proxy"): vol.All(
                cv.ensure_list, [ip_network]
            ),
            vol.Optional(
                CONF_LOGIN_ATTEMPTS_THRESHOLD, default=NO_LOGIN_ATTEMPT_THRESHOLD
            ): vol.Any(cv.positive_int, NO_LOGIN_ATTEMPT_THRESHOLD),
            vol.Optional(CONF_IP_BAN_ENABLED, default=True): cv.boolean,
            vol.Optional(CONF_SSL_PROFILE, default=SSL_MODERN): vol.In(
                [SSL_INTERMEDIATE, SSL_MODERN]
            ),
        }
    ),
)

CONFIG_SCHEMA = vol.Schema({DOMAIN: HTTP_SCHEMA}, extra=vol.ALLOW_EXTRA)


@bind_hass
async def async_get_last_config(hass: HomeAssistant) -> Optional[dict]:
    """Return the last known working config."""
    store = storage.Store(hass, STORAGE_VERSION, STORAGE_KEY)
    return cast(Optional[dict], await store.async_load())


class ApiConfig:
    """Configuration settings for API server."""

    def __init__(
        self,
        local_ip: str,
        host: str,
        port: Optional[int] = SERVER_PORT,
        use_ssl: bool = False,
    ) -> None:
        """Initialize a new API config object."""
        self.local_ip = local_ip
        self.host = host
        self.port = port
        self.use_ssl = use_ssl

        host = host.rstrip("/")
        if host.startswith(("http://", "https://")):
            self.deprecated_base_url = host
        elif use_ssl:
            self.deprecated_base_url = f"https://{host}"
        else:
            self.deprecated_base_url = f"http://{host}"

        if port is not None:
            self.deprecated_base_url += f":{port}"

    @property
    def base_url(self) -> str:
        """Proxy property to find caller of this deprecated property."""
        found_frame = None
        for frame in reversed(extract_stack()):
            for path in ("custom_components/", "homeassistant/components/"):
                try:
                    index = frame.filename.index(path)

                    # Skip webhook from the stack
                    if frame.filename[index:].startswith(
                        "homeassistant/components/webhook/"
                    ):
                        continue

                    found_frame = frame
                    break
                except ValueError:
                    continue

            if found_frame is not None:
                break

        # Did not source from an integration? Hard error.
        if found_frame is None:
            raise RuntimeError(
                "Detected use of deprecated `base_url` property in the Home Assistant core. Please report this issue."
            )

        # If a frame was found, it originated from an integration
        if found_frame:
            start = index + len(path)
            end = found_frame.filename.index("/", start)

            integration = found_frame.filename[start:end]

            if path == "custom_components/":
                extra = " to the custom component author"
            else:
                extra = ""

            _LOGGER.warning(
                "Detected use of deprecated `base_url` property, use `homeassistant.helpers.network.get_url` method instead. Please report issue%s for %s using this method at %s, line %s: %s",
                extra,
                integration,
                found_frame.filename[index:],
                found_frame.lineno,
                found_frame.line.strip(),
            )

        return self.deprecated_base_url


async def async_setup(hass, config):
    """Set up the HTTP API and debug interface."""
    conf = config.get(DOMAIN)

    if conf is None:
        conf = HTTP_SCHEMA({})

    server_host = conf[CONF_SERVER_HOST]
    server_port = conf[CONF_SERVER_PORT]
    ssl_certificate = conf.get(CONF_SSL_CERTIFICATE)
    ssl_peer_certificate = conf.get(CONF_SSL_PEER_CERTIFICATE)
    ssl_key = conf.get(CONF_SSL_KEY)
    cors_origins = conf[CONF_CORS_ORIGINS]
    use_x_forwarded_for = conf.get(CONF_USE_X_FORWARDED_FOR, False)
    trusted_proxies = conf.get(CONF_TRUSTED_PROXIES, [])
    is_ban_enabled = conf[CONF_IP_BAN_ENABLED]
    login_threshold = conf[CONF_LOGIN_ATTEMPTS_THRESHOLD]
    ssl_profile = conf[CONF_SSL_PROFILE]

    server = HomeAssistantHTTP(
        hass,
        server_host=server_host,
        server_port=server_port,
        ssl_certificate=ssl_certificate,
        ssl_peer_certificate=ssl_peer_certificate,
        ssl_key=ssl_key,
        cors_origins=cors_origins,
        use_x_forwarded_for=use_x_forwarded_for,
        trusted_proxies=trusted_proxies,
        login_threshold=login_threshold,
        is_ban_enabled=is_ban_enabled,
        ssl_profile=ssl_profile,
    )

    startup_listeners = []

    async def stop_server(event: Event) -> None:
        """Stop the server."""
        await server.stop()

    async def start_server(event: Event) -> None:
        """Start the server."""
<<<<<<< HEAD

        for listener in startup_listeners:
            listener()

        hass.bus.async_listen_once(EVENT_HOMEASSISTANT_STOP, stop_server)

        await start_http_server_and_save_config(hass, dict(conf), server)

    async def async_wait_frontend_load(event: Event) -> None:
        """Wait for the frontend to load."""

        if event.data[ATTR_COMPONENT] != "frontend":
            return

        await start_server(event)

    if 0:
        startup_listeners.append(
            hass.bus.async_listen(EVENT_COMPONENT_LOADED, async_wait_frontend_load)
        )
=======

        for listener in startup_listeners:
            listener()

        hass.bus.async_listen_once(EVENT_HOMEASSISTANT_STOP, stop_server)

        await start_http_server_and_save_config(hass, dict(conf), server)

>>>>>>> f017f916
    startup_listeners.append(
        hass.bus.async_listen(EVENT_HOMEASSISTANT_START, start_server)
    )

    hass.http = server

    host = conf.get(CONF_BASE_URL)
    local_ip = await hass.async_add_executor_job(hass_util.get_local_ip)

    if host:
        port = None
    elif server_host != DEFAULT_SERVER_HOST:
        host = server_host
        port = server_port
    else:
        host = local_ip
        port = server_port

    hass.config.api = ApiConfig(local_ip, host, port, ssl_certificate is not None)

    return True


class HomeAssistantHTTP:
    """HTTP server for Home Assistant."""

    def __init__(
        self,
        hass,
        ssl_certificate,
        ssl_peer_certificate,
        ssl_key,
        server_host,
        server_port,
        cors_origins,
        use_x_forwarded_for,
        trusted_proxies,
        login_threshold,
        is_ban_enabled,
        ssl_profile,
    ):
        """Initialize the HTTP Home Assistant server."""
        app = self.app = web.Application(
            middlewares=[], client_max_size=MAX_CLIENT_SIZE
        )
        app[KEY_HASS] = hass

        # This order matters
        setup_real_ip(app, use_x_forwarded_for, trusted_proxies)

        if is_ban_enabled:
            setup_bans(hass, app, login_threshold)

        setup_auth(hass, app)

        setup_cors(app, cors_origins)

        self.hass = hass
        self.ssl_certificate = ssl_certificate
        self.ssl_peer_certificate = ssl_peer_certificate
        self.ssl_key = ssl_key
        self.server_host = server_host
        self.server_port = server_port
        self.trusted_proxies = trusted_proxies
        self.is_ban_enabled = is_ban_enabled
        self.ssl_profile = ssl_profile
        self._handler = None
        self.runner = None
        self.site = None

    def register_view(self, view):
        """Register a view with the WSGI server.

        The view argument must be a class that inherits from HomeAssistantView.
        It is optional to instantiate it before registering; this method will
        handle it either way.
        """
        if isinstance(view, type):
            # Instantiate the view, if needed
            view = view()

        if not hasattr(view, "url"):
            class_name = view.__class__.__name__
            raise AttributeError(f'{class_name} missing required attribute "url"')

        if not hasattr(view, "name"):
            class_name = view.__class__.__name__
            raise AttributeError(f'{class_name} missing required attribute "name"')

        view.register(self.app, self.app.router)

    def register_redirect(self, url, redirect_to):
        """Register a redirect with the server.

        If given this must be either a string or callable. In case of a
        callable it's called with the url adapter that triggered the match and
        the values of the URL as keyword arguments and has to return the target
        for the redirect, otherwise it has to be a string with placeholders in
        rule syntax.
        """

        async def redirect(request):
            """Redirect to location."""
            raise HTTPMovedPermanently(redirect_to)

        self.app.router.add_route("GET", url, redirect)

    def register_static_path(self, url_path, path, cache_headers=True):
        """Register a folder or file to serve as a static path."""
        if os.path.isdir(path):
            if cache_headers:
                resource = CachingStaticResource
            else:
                resource = web.StaticResource
            self.app.router.register_resource(resource(url_path, path))
            return

        if cache_headers:

            async def serve_file(request):
                """Serve file from disk."""
                return web.FileResponse(path, headers=CACHE_HEADERS)

        else:

            async def serve_file(request):
                """Serve file from disk."""
                return web.FileResponse(path)

        self.app.router.add_route("GET", url_path, serve_file)

    async def start(self):
        """Start the aiohttp server."""
        if self.ssl_certificate:
            try:
                if self.ssl_profile == SSL_INTERMEDIATE:
                    context = ssl_util.server_context_intermediate()
                else:
                    context = ssl_util.server_context_modern()
                await self.hass.async_add_executor_job(
                    context.load_cert_chain, self.ssl_certificate, self.ssl_key
                )
            except OSError as error:
                _LOGGER.error(
                    "Could not read SSL certificate from %s: %s",
                    self.ssl_certificate,
                    error,
                )
                return

            if self.ssl_peer_certificate:
                context.verify_mode = ssl.CERT_REQUIRED
                await self.hass.async_add_executor_job(
                    context.load_verify_locations, self.ssl_peer_certificate
                )

        else:
            context = None

        # Aiohttp freezes apps after start so that no changes can be made.
        # However in Home Assistant components can be discovered after boot.
        # This will now raise a RunTimeError.
        # To work around this we now prevent the router from getting frozen
        # pylint: disable=protected-access
        self.app._router.freeze = lambda: None

        self.runner = web.AppRunner(self.app)
        await self.runner.setup()
        self.site = web.TCPSite(
            self.runner, self.server_host, self.server_port, ssl_context=context
        )
        try:
            await self.site.start()
        except OSError as error:
            _LOGGER.error(
                "Failed to create HTTP server at port %d: %s", self.server_port, error
            )

    async def stop(self):
        """Stop the aiohttp server."""
        await self.site.stop()
        await self.runner.cleanup()


async def start_http_server_and_save_config(
    hass: HomeAssistant, conf: Dict, server: HomeAssistantHTTP
) -> None:
    """Startup the http server and save the config."""
    await server.start()  # type: ignore

    # If we are set up successful, we store the HTTP settings for safe mode.
    store = storage.Store(hass, STORAGE_VERSION, STORAGE_KEY)

    if CONF_TRUSTED_PROXIES in conf:
        conf[CONF_TRUSTED_PROXIES] = [
            str(ip.network_address) for ip in conf[CONF_TRUSTED_PROXIES]
        ]

    await store.async_save(conf)<|MERGE_RESOLUTION|>--- conflicted
+++ resolved
@@ -11,7 +11,6 @@
 import voluptuous as vol
 
 from homeassistant.const import (
-    EVENT_COMPONENT_LOADED,
     EVENT_HOMEASSISTANT_START,
     EVENT_HOMEASSISTANT_STOP,
     SERVER_PORT,
@@ -20,7 +19,6 @@
 from homeassistant.helpers import storage
 import homeassistant.helpers.config_validation as cv
 from homeassistant.loader import bind_hass
-from homeassistant.setup import ATTR_COMPONENT
 import homeassistant.util as hass_util
 from homeassistant.util import ssl as ssl_util
 
@@ -226,7 +224,6 @@
 
     async def start_server(event: Event) -> None:
         """Start the server."""
-<<<<<<< HEAD
 
         for listener in startup_listeners:
             listener()
@@ -235,28 +232,6 @@
 
         await start_http_server_and_save_config(hass, dict(conf), server)
 
-    async def async_wait_frontend_load(event: Event) -> None:
-        """Wait for the frontend to load."""
-
-        if event.data[ATTR_COMPONENT] != "frontend":
-            return
-
-        await start_server(event)
-
-    if 0:
-        startup_listeners.append(
-            hass.bus.async_listen(EVENT_COMPONENT_LOADED, async_wait_frontend_load)
-        )
-=======
-
-        for listener in startup_listeners:
-            listener()
-
-        hass.bus.async_listen_once(EVENT_HOMEASSISTANT_STOP, stop_server)
-
-        await start_http_server_and_save_config(hass, dict(conf), server)
-
->>>>>>> f017f916
     startup_listeners.append(
         hass.bus.async_listen(EVENT_HOMEASSISTANT_START, start_server)
     )
